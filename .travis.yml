--- conflicted
+++ resolved
@@ -7,18 +7,6 @@
 language: python
 sudo: false
 
-<<<<<<< HEAD
-python:
-  - "2.7"
-  - "3.3"
-  - "3.4"
-  - "3.5"
-  - "pypy"
-
-matrix:
-  allow_failures:
-    - python: pypy
-=======
 env:
   global:
     - TRIAL_REPORTER=text
@@ -38,6 +26,8 @@
       env: TOXENV=py34-coverage-posix,codecov-publish
     - python: 3.5
       env: TOXENV=py35-coverage-posix,codecov-publish
+    - python: pypy
+      env: TOXENV=pypy-coverage-posix,codecov-publish
     # For now all non-trial tests are in a single job to reduce the time spent
     # on starting separate jobs.
     - python: 2.7
@@ -56,8 +46,8 @@
   allow_failures:
     # For now, OSX run on Travis-CI has a few failures.
     - os: osx
-
->>>>>>> 30803610
+    # PYPY is not yet a supported platform
+    - python: pypy
 
 addons:
   apt:
@@ -69,35 +59,8 @@
   directories:
     - $HOME/.cache/pip
 
-<<<<<<< HEAD
-env:
-  global:
-    - TRIAL_REPORTER=text
-
-# Travis-CI has an old version of PyPy so we install a newer version on the
-# fly.
-# Source: https://github.com/saghul/pycares/blob/master/.travis.yml
-install:
-  - |
-      if [ "$TRAVIS_PYTHON_VERSION" = "pypy" ]; then
-        export PYENV_ROOT="$HOME/.pyenv"
-        if [ -f "$PYENV_ROOT/bin/pyenv" ]; then
-          pushd "$PYENV_ROOT" && git pull && popd
-        else
-          rm -rf "$PYENV_ROOT" && git clone --depth 1 https://github.com/yyuu/pyenv.git "$PYENV_ROOT"
-        fi
-        export PYPY_VERSION="5.3"
-        "$PYENV_ROOT/bin/pyenv" install --skip-existing "pypy-$PYPY_VERSION"
-        virtualenv --python="$PYENV_ROOT/versions/pypy-$PYPY_VERSION/bin/python" "$HOME/virtualenvs/pypy-$PYPY_VERSION"
-        source "$HOME/virtualenvs/pypy-$PYPY_VERSION/bin/activate"
-        echo "import sys; sys.setrecursionlimit(10000)" > $HOME/virtualenvs/pypy-$PYPY_VERSION/lib-python/2.7/sitecustomize.py
-      fi
-  - pip install tox tox-travis
-
-=======
 install:
   - ./.travis/install.sh tox
->>>>>>> 30803610
 
 # FIXME: https://twistedmatrix.com/trac/ticket/8373
 # By default, Travis only clones one branch.
